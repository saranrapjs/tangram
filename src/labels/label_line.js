--- conflicted
+++ resolved
@@ -225,18 +225,9 @@
 
         let [oriented_line, orientation] = LabelLineBase.splitLineByOrientation(line);
         // let oriented_line = line;
-<<<<<<< HEAD
-        // let orientation = 1;
+        // let orientation = -1;
 
         let line_lengths = getLineLengths(oriented_line);
-
-        let curr_angle = getAngleForSegment(oriented_line[0], oriented_line[1]);
-        let label_length = size[0] * upp;
-=======
-        // let orientation = -1;
-
-        let line_lengths = getLineLengths(oriented_line);
->>>>>>> 5cf00168
 
         let curr_angle = getAngleForSegment(oriented_line[0], oriented_line[1]);
         let label_length = size[0] * upp;
@@ -276,31 +267,12 @@
                     this.angle = -next_angle;
                     this.angle_offset = this.angle;
 
-<<<<<<< HEAD
-                    // this.angle += Math.PI;
-
-                    if (layout.direction === 'right'){
-                        if (orientation === -1) {
-                            this.angle_offset += Math.PI;
-                            // this.angle += Math.PI;
-                        }
-                    }
-
-                    if (layout.direction === 'left'){
-                        if (orientation === -1) {
-                            this.angle_offset += Math.PI;
-                            // this.angle += Math.PI;
-                        }
-                        this.angle_offset += Math.PI;
-                        // this.angle = 0;
-=======
                     if (orientation === -1){
                         this.angle_offset += Math.PI;
                     }
 
                     if (layout.direction === 'left'){
                         this.angle_offset += Math.PI;
->>>>>>> 5cf00168
                     }
 
                     this.position = currMid;
