// Geometry building functions

import Vector from '../vector';
import Geo from '../geo';
import {outsideTile, isCoordOutsideTile} from './common';

const zero_vec2 = [0, 0];

// Build tessellated triangles for a polyline
const CAP_TYPE = {
    butt: 0,
    square: 1,
    round: 2
};

const JOIN_TYPE = {
    miter: 0,
    bevel: 1,
    round: 2
};

const DEFAULT = {
    MITER_LIMIT: 3,
    TEXCOORD_NORMALIZE: 1,
    TEXCOORD_RATIO: 1,
    MIN_FAN_WIDTH: 5        // Width of line in tile units to place 1 triangle per fan
};

// Scaling factor to add precision to line texture V coordinate packed as normalized short
const v_scale_adjust = Geo.tile_scale;

export function buildPolylines (lines, width, vertex_data, vertex_template,
    {
        closed_polygon,
        remove_tile_edges,
        tile_edge_tolerance,
        texcoord_index,
        texcoord_scale,
        texcoord_normalize,
        texcoord_ratio,
        scaling_index,
        scaling_normalize,
        join, cap,
        miter_limit
    }) {

    var cap_type = cap ? CAP_TYPE[cap] : CAP_TYPE.butt;
    var join_type = join ? JOIN_TYPE[join] : JOIN_TYPE.miter;

    // Configure miter limit
    if (join_type === JOIN_TYPE.miter) {
        miter_limit = miter_limit || DEFAULT.MITER_LIMIT; // default miter limit
        var miter_len_sq = miter_limit * miter_limit;
    }

    // Texture Variables
    var v_scale;
    if (texcoord_index) {
        texcoord_normalize = texcoord_normalize || DEFAULT.TEXCOORD_NORMALIZE;
        texcoord_ratio = texcoord_ratio || DEFAULT.TEXCOORD_RATIO;
        v_scale = 1 / (width * texcoord_ratio * v_scale_adjust); // scales line texture as a ratio of the line's width
    }

    // Values that are constant for each line and are passed to helper functions
    var context = {
        closed_polygon,
        remove_tile_edges,
        tile_edge_tolerance,
        miter_len_sq,
        join_type,
        cap_type,
        vertex_data,
        vertex_template,
        half_width: width / 2,
        scaling_index,
        scaling_normalize,
        v_scale,
        texcoord_index,
        texcoord_normalize
    };

    // Buffer for extra lines to process
    var extra_lines = [];

    // Process lines
    for (let index = 0; index < lines.length; index++) {
        buildPolyline(lines[index], context, extra_lines);
    }

    // Process extra lines
    for (let index = 0; index < extra_lines.length; index++) {
        buildPolyline(extra_lines[index], context, extra_lines);
    }
}

function buildPolyline(line, context, extra_lines){
    // Skip if line is not valid
    if (line.length < 2) {
        return;
    }

    var coordCurr, coordNext, normPrev, normNext;
    var {join_type, cap_type, closed_polygon, remove_tile_edges, tile_edge_tolerance, v_scale, miter_len_sq} = context;
    var v = 0; // Texture v-coordinate

    // Loop backwards through line to a tile boundary if found
    if (closed_polygon && join_type === JOIN_TYPE.miter) {
        var boundaryIndex = getTileBoundaryIndex(line);

        if (boundaryIndex !== 0) {
            // create new line that is a cyclic permutation of the original
            var permutedLine = permuteLine(line, boundaryIndex);
            extra_lines.push(permutedLine);
            return;
        }
    }

    // FIRST POINT
    coordCurr = line[0];
    coordNext = line[1];

    // If first pair of points is redundant, slice and push to the lines array
    if (Vector.isEqual(coordCurr, coordNext)) {
        if (line.length > 2) {
            extra_lines.push(line.slice(1));
        }
        return;
    }

    normNext = Vector.normalize(Vector.perp(coordCurr, coordNext));

    // Skip tile boundary lines and append a new line if needed
    if (remove_tile_edges && outsideTile(coordCurr, coordNext, tile_edge_tolerance)) {
        var nonBoundarySegment = getNextNonBoundarySegment(line, 0, tile_edge_tolerance);
        if (nonBoundarySegment) {
            extra_lines.push(nonBoundarySegment);
        }
        return;
    }

    if (closed_polygon){
        // Begin the polygon with a join (connecting the first and last segments)
        normPrev = Vector.normalize(Vector.perp(line[line.length - 2], coordCurr));
        startPolygon(coordCurr, normPrev, normNext, join_type, context);
    }
    else {
        // If line begins at edge, don't add a cap
        if (!isCoordOutsideTile(coordCurr)) {
            addCap(coordCurr, v, normNext, cap_type, true, context);
            v += v_scale * context.scaling_normalize;
        }

        // Add first pair of points for the line strip
        addVertex(coordCurr, normNext, [1, v], context);
        addVertex(coordCurr, Vector.neg(normNext), [0, v], context);
    }

    // INTERMEDIARY POINTS
    v += v_scale * Vector.length(Vector.sub(coordNext, coordCurr));
    for (var i = 1; i < line.length - 1; i++) {
        var currIndex = i;
        var nextIndex = i + 1;
        coordCurr = line[currIndex];
        coordNext = line[nextIndex];

        // Skip redundant vertices
        if (Vector.isEqual(coordCurr, coordNext)) {
            continue;
        }

        // Remove tile boundaries
        if (remove_tile_edges && outsideTile(coordCurr, coordNext, tile_edge_tolerance)) {
            addVertex(coordCurr, normNext, [1, v], context);
            addVertex(coordCurr, Vector.neg(normNext), [0, v], context);
            indexPairs(1, context);

            var nonBoundaryLines = getNextNonBoundarySegment(line, currIndex + 1, tile_edge_tolerance);
            if (nonBoundaryLines) {
                extra_lines.push(nonBoundaryLines);
            }
        }

        normPrev = normNext;
        normNext = Vector.normalize(Vector.perp(coordCurr, coordNext));

        // Add join
        if (join_type === JOIN_TYPE.miter) {
            addMiter(v, coordCurr, normPrev, normNext, miter_len_sq, false, context);
        }
        else {
            addJoin(join_type, v, coordCurr, normPrev, normNext, false, context);
        }

        v += v_scale * Vector.length(Vector.sub(coordNext, coordCurr));
    }

    // LAST POINT
    coordCurr = coordNext;
    normPrev = normNext;

    if (closed_polygon) {
        // Close the polygon with a miter joint or butt cap if on a tile boundary
        normNext = Vector.normalize(Vector.perp(coordCurr, line[1]));
        endPolygon(coordCurr, normPrev, normNext, join_type, v, context);
    }
    else {
        // Finish the line strip
        addVertex(coordCurr, normPrev, [1, v], context);
        addVertex(coordCurr, Vector.neg(normPrev), [0, v], context);
        indexPairs(1, context);

        // If line ends at edge, don't add a cap
        if (!isCoordOutsideTile(coordCurr)) {
            addCap(coordCurr, v, normPrev, cap_type, false, context);
        }
    }
}

function getTileBoundaryIndex(line){
    if (isCoordOutsideTile(line[0])) {
        return 0;
    }

    for (var backIndex = 0; backIndex < line.length; backIndex++) {
        var coordCurr = line[line.length - 1 - backIndex];
        if (isCoordOutsideTile(coordCurr)) {
            return line.length - 1 - backIndex;
        }
    }

    return 0;
}

// Iterate through line from startIndex to find a segment not on a tile boundary, if any.
function getNextNonBoundarySegment (line, startIndex, tolerance) {
    var endIndex = startIndex;
    while (line[endIndex + 1] && outsideTile(line[endIndex], line[endIndex + 1], tolerance)) {
        endIndex++;
    }

    // If there is a line segment remaining that is within the tile, push it to the lines array
    return (line.length - endIndex >= 2) ? line.slice(endIndex) : false;
}

// Begin a polygon with a join connecting to the last segment (if valid join-type specified)
function startPolygon(coordCurr, normPrev, normNext, join_type, context){
    // If polygon starts on a tile boundary, don't add a join
    if (isCoordOutsideTile(coordCurr)) {
        addVertex(coordCurr, normNext, [1, 0], context);
        addVertex(coordCurr, Vector.neg(normNext), [0, 0], context);
    }
    else {
        // If polygon starts within a tile, add a join
        var v = 0;
        if (join_type === JOIN_TYPE.miter) {
            addMiter(v, coordCurr, normPrev, normNext, context.miter_len_sq, true, context);
        }
        else {
            addJoin(join_type, v, coordCurr, normPrev, normNext, true, context);
        }
    }
}

// End a polygon appropriately
function endPolygon(coordCurr, normPrev, normNext, join_type, v, context) {
    // If polygon ends on a tile boundary, don't add a join
    if (isCoordOutsideTile(coordCurr)) {
        addVertex(coordCurr, normNext, [1, 0], context);
        addVertex(coordCurr, Vector.neg(normNext), [0, 0], context);
    }
    else {
        // If polygon ends within a tile, add Miter or no joint (join added on startPolygon)
        var miterVec = createMiterVec(normPrev, normNext);

        if (join_type === JOIN_TYPE.miter && Vector.lengthSq(miterVec) > context.miter_len_sq) {
            join_type = JOIN_TYPE.bevel; // switch to bevel
        }

        if (join_type === JOIN_TYPE.miter) {
            addVertex(coordCurr, miterVec, [0, v], context);
            addVertex(coordCurr, Vector.neg(miterVec), [1, v], context);
            indexPairs(1, context);
        }
        else {
            addVertex(coordCurr, normPrev, [0, v], context);
            addVertex(coordCurr, Vector.neg(normPrev), [1, v], context);
            indexPairs(1, context);
        }
    }
}

function createMiterVec(normPrev, normNext) {
    var miterVec = Vector.normalize(Vector.add(normPrev, normNext));
    var scale = 2 / (1 + Math.abs(Vector.dot(normPrev, miterVec)));
    return Vector.mult(miterVec, scale * scale);
}

// Add a miter vector or a join if the miter is too sharp
function addMiter (v, coordCurr, normPrev, normNext, miter_len_sq, isBeginning, context) {
    var miterVec = createMiterVec(normPrev, normNext);

    //  Miter limit: if miter join is too sharp, convert to bevel instead
    if (Vector.lengthSq(miterVec) > miter_len_sq) {
        addJoin(JOIN_TYPE.miter, v, coordCurr, normPrev, normNext, isBeginning, context);
    }
    else {
        addVertex(coordCurr, miterVec, [1, v], context);
        addVertex(coordCurr, Vector.neg(miterVec), [0, v], context);
        if (!isBeginning) {
            indexPairs(1, context);
        }
    }
}

// Add a bevel or round join
function addJoin(join_type, v, coordCurr, normPrev, normNext, isBeginning, context) {
    var miterVec = createMiterVec(normPrev, normNext);

    if (!isBeginning) {
        addVertex(coordCurr, miterVec, [1, v], context);
        addVertex(coordCurr, Vector.neg(normPrev), [0, v], context);
        indexPairs(1, context);
    }

    if (join_type === JOIN_TYPE.bevel) {
        addBevel(coordCurr,
            Vector.neg(normPrev), miterVec, Vector.neg(normNext),
            [0, v], [1, v], [0, v],
            context
        );
    }
    else if (join_type === JOIN_TYPE.round) {
        addFan(coordCurr,
            Vector.neg(normPrev), miterVec, Vector.neg(normNext),
            [0, v], [1, v], [0, v],
            false, context
        );
    }

    addVertex(coordCurr, miterVec, [1, v], context);
    addVertex(coordCurr, Vector.neg(normNext), [0, v], context);
}

// Add indices to vertex_elements
function indexPairs(num_pairs, context){
    var vertex_elements = context.vertex_data.vertex_elements;
    var num_vertices = context.vertex_data.vertex_count;
    var offset = num_vertices - 2 * num_pairs - 2;

    for (var i = 0; i < num_pairs; i++){
        vertex_elements.push(offset + 2 * i + 2);
        vertex_elements.push(offset + 2 * i + 1);
        vertex_elements.push(offset + 2 * i + 0);
        vertex_elements.push(offset + 2 * i + 2);
        vertex_elements.push(offset + 2 * i + 3);
        vertex_elements.push(offset + 2 * i + 1);
    }
}

function addVertex(coordinate, normal, uv, context) {
    var vertex_template = context.vertex_template;
    var vertex_data = context.vertex_data;

    buildVertexTemplate(vertex_template, coordinate, uv, normal, context);
    vertex_data.addVertex(vertex_template);
}

function buildVertexTemplate (vertex_template, vertex, texture_coord, scale, context) {
    // set vertex position
    vertex_template[0] = vertex[0];
    vertex_template[1] = vertex[1];

    // set UVs
    if (context.texcoord_index && texture_coord) {
        vertex_template[context.texcoord_index + 0] = texture_coord[0] * context.texcoord_normalize;
        vertex_template[context.texcoord_index + 1] = texture_coord[1] * context.texcoord_normalize;
    }

    // set Scaling vertex (X, Y normal direction + Z half_width as attribute)
    if (context.scaling_index) {
        vertex_template[context.scaling_index + 0] = scale[0] * context.scaling_normalize;
        vertex_template[context.scaling_index + 1] = scale[1] * context.scaling_normalize;
        vertex_template[context.scaling_index + 2] = context.half_width;
    }
}

//  Tessalate a FAN geometry between points A       B
//  using their normals from a center        \ . . /
//  and interpolating their UVs               \ p /
//                                             \./
function addFan (coord, nA, nC, nB, uvA, uvC, uvB, isCap, context) {
    var cross = nA[0] * nB[1] - nA[1] * nB[0];
    var dot = Vector.dot(nA, nB);

    var angle = Math.atan2(cross, dot);
    while (angle >= Math.PI) {
        angle -= 2*Math.PI;
    }

    var numTriangles = trianglesPerArc(angle, context.half_width);
    if (numTriangles < 1) {
        return;
    }

    var pivotIndex = context.vertex_data.vertex_count;
    var vertex_elements = context.vertex_data.vertex_elements;

    addVertex(coord, nC, uvC, context);
    addVertex(coord, nA, uvA, context);

    var blade = nA;

    if (context.texcoord_index !== undefined) {
        var uvCurr;
        if (isCap){
            uvCurr = [];
            var affine_uvCurr = Vector.sub(uvA, uvC);
        }
        else {
            uvCurr = Vector.set(uvA);
            var uv_delta = Vector.div(Vector.sub(uvB, uvA), numTriangles);
        }
    }

    var angle_step = angle / numTriangles;
    for (var i = 0; i < numTriangles; i++) {
        blade = Vector.rot(blade, angle_step);

        if (context.texcoord_index !== undefined) {
            if (isCap){
<<<<<<< HEAD
                affine_uvCurr = Vector.rot(affine_uvCurr, angle_step);
                uvCurr[0] = affine_uvCurr[0] + uvC[0];
                uvCurr[1] = affine_uvCurr[1] * context.half_width * context.v_scale + uvC[1];
            }
            else {
=======
                // UV textures go "through" the cap
                affine_uvCurr = Vector.rot(affine_uvCurr, angle_step);
                uvCurr[0] = affine_uvCurr[0] + uvC[0];
                uvCurr[1] = affine_uvCurr[1] * context.half_width * context.v_scale + uvC[1]; // scale the v-coordinate
            }
            else {
                // UV textures go "around" the join
>>>>>>> 4e1f0a97
                uvCurr = Vector.add(uvCurr, uv_delta);
            }
        }

        addVertex(coord, blade, uvCurr, context);

        vertex_elements.push(pivotIndex + i + ((cross > 0) ? 2 : 1));
        vertex_elements.push(pivotIndex);
        vertex_elements.push(pivotIndex + i + ((cross > 0) ? 1 : 2));
    }
}

//  addBevel    A ----- B
//             / \     / \
//           /   /\   /\  \
//              /  \ /  \  \
//                / C \
function addBevel (coord, nA, nC, nB, uA, uC, uB, context) {
    var pivotIndex = context.vertex_data.vertex_count;

    addVertex(coord, nC, uC, context);
    addVertex(coord, nA, uA, context);
    addVertex(coord, nB, uB, context);

    var orientation = nA[0] * nB[1] - nA[1] * nB[0] > 0;

    var vertex_elements = context.vertex_data.vertex_elements;

    if (orientation) {
        vertex_elements.push(pivotIndex + 2);
        vertex_elements.push(pivotIndex + 0);
        vertex_elements.push(pivotIndex + 1);
    } else {
        vertex_elements.push(pivotIndex + 1);
        vertex_elements.push(pivotIndex + 0);
        vertex_elements.push(pivotIndex + 2);
    }
}

//  Function to add the vertex need for line caps,
//  because re-use the buffers needs to be at the end
function addCap (coord, v, normal, type, isBeginning, context) {
    var neg_normal = Vector.neg(normal);

    switch (type){
        case CAP_TYPE.square:
            var tangent;
            if (isBeginning){
                tangent = [normal[1], -normal[0]];

                addVertex(coord, Vector.add(normal, tangent), [1, v], context);
                addVertex(coord, Vector.add(neg_normal, tangent), [0, v], context);

                // Add length of square cap to texture coordinate
                v += context.scaling_normalize * context.v_scale;

                addVertex(coord, normal, [1, v], context);
                addVertex(coord, neg_normal, [0, v], context);
            }
            else {
                tangent = [-normal[1], normal[0]];

                addVertex(coord, normal, [1, v], context);
                addVertex(coord, neg_normal, [0, v], context);

                // Add length of square cap to texture coordinate
                v += context.scaling_normalize * context.v_scale;

                addVertex(coord, Vector.add(normal, tangent), [1, v], context);
                addVertex(coord, Vector.add(neg_normal, tangent), [0, v], context);
            }

            indexPairs(1, context);
            break;
        case CAP_TYPE.round:
            var nA, nB, uvA, uvB, uvC;
            if (isBeginning) {
                nA = normal;
                nB = neg_normal;

                if (context.texcoord_index !== undefined){
                    v += context.scaling_normalize * context.v_scale;
                    uvA = [1, v];
                    uvB = [0, v];
                    uvC = [0.5, v];
                }
            }
            else {
                nA = neg_normal;
                nB = normal;

                if (context.texcoord_index !== undefined){
                    uvA = [0, v];
                    uvB = [1, v];
                    uvC = [0.5, v];
                }
            }

            addFan(coord,
                nA, zero_vec2, nB,
                uvA, uvC, uvB,
                true, context
            );

            break;
        case CAP_TYPE.butt:
            return;
    }
}

// Calculate number of triangles for a fan given an angle and line width
function trianglesPerArc (angle, width) {
    if (angle < 0) {
        angle = -angle;
    }

    var numTriangles = (width > 2 * DEFAULT.MIN_FAN_WIDTH) ? Math.log2(width / DEFAULT.MIN_FAN_WIDTH) : 1;
    return Math.ceil(angle / Math.PI * numTriangles);
}

// Cyclically permute closed line starting at an index
function permuteLine(line, startIndex){
    var newLine = [];
    for (let i = 0; i < line.length; i++){
        var index = (i + startIndex) % line.length;
        // skip the first (repeated) index
        if (index !== 0) {
            newLine.push(line[index]);
        }
    }
    newLine.push(newLine[0]);
    return newLine;
}<|MERGE_RESOLUTION|>--- conflicted
+++ resolved
@@ -428,13 +428,6 @@
 
         if (context.texcoord_index !== undefined) {
             if (isCap){
-<<<<<<< HEAD
-                affine_uvCurr = Vector.rot(affine_uvCurr, angle_step);
-                uvCurr[0] = affine_uvCurr[0] + uvC[0];
-                uvCurr[1] = affine_uvCurr[1] * context.half_width * context.v_scale + uvC[1];
-            }
-            else {
-=======
                 // UV textures go "through" the cap
                 affine_uvCurr = Vector.rot(affine_uvCurr, angle_step);
                 uvCurr[0] = affine_uvCurr[0] + uvC[0];
@@ -442,7 +435,6 @@
             }
             else {
                 // UV textures go "around" the join
->>>>>>> 4e1f0a97
                 uvCurr = Vector.add(uvCurr, uv_delta);
             }
         }
