// Rendering styles

import {StyleParser} from './style_parser';
import FeatureSelection from '../selection';
import ShaderProgram from '../gl/shader_program';
import VBOMesh from '../gl/vbo_mesh';
import Texture from '../gl/texture';
import Material from '../material';
import Light from '../light';
import shaderSources from '../gl/shader_sources'; // built-in shaders
import Utils from '../utils/utils';

import log from 'loglevel';

// Base class

export var Style = {
    init ({ generation } = {}) {
        if (!this.isBuiltIn()) {
            this.built_in = false; // explicitly set to false to avoid any confusion
        }

        this.generation = generation;               // scene generation id this style was created for
        this.defines = (this.hasOwnProperty('defines') && this.defines) || {}; // #defines to be injected into the shaders
        this.shaders = (this.hasOwnProperty('shaders') && this.shaders) || {}; // shader customization (uniforms, defines, blocks, etc.)
        this.selection = this.selection || false;   // flag indicating if this style supports feature selection
        this.compiling = false;                     // programs are currently compiling
        this.compiled = false;                      // programs are finished compiling
        this.program = null;                        // GL program reference (for main render pass)
        this.selection_program = null;              // GL program reference for feature selection render pass
        this.feature_style = {};                    // style for feature currently being parsed, shared to lessen GC/memory thrash
        this.vertex_template = [];                  // shared single-vertex template, filled out by each style
        this.tile_data = {};

        // Default world coords to wrap every 100,000 meters, can turn off by setting this to 'false'
        this.defines.TANGRAM_WORLD_POSITION_WRAP = 100000;

        // Blending
        this.blend = this.blend || 'opaque';        // default: opaque styles are drawn first, without blending
        this.defines[`TANGRAM_BLEND_${this.blend.toUpperCase()}`] = true;
        if (this.blend_order == null) { // controls order of rendering for styles w/non-opaque blending
            this.blend_order = -1; // defaults to first
        }

        // If the style defines its own material, replace the inherited material instance
        if (!(this.material instanceof Material)) {
            if (!Material.isValid(this.material)) {
                this.material = StyleParser.defaults.material;
            }
            this.material = new Material(this.material);
        }
        this.material.inject(this);

        // Set lighting mode: fragment, vertex, or none (specified as 'false')
        Light.setMode(this.lighting, this);

        this.initialized = true;
    },

    destroy () {
        if (this.program) {
            this.program.destroy();
            this.program = null;
        }

        if (this.selection_program) {
            this.selection_program.destroy();
            this.selection_program = null;
        }

        this.gl = null;
        this.initialized = false;
    },

    reset () {
    },

    isBuiltIn () {
        return this.hasOwnProperty('built_in') && this.built_in;
    },

    fillVertexTemplate(attribute, value, { size, offset }) {
        offset = (offset === undefined) ? 0 : offset;

        let index = this.vertex_layout.index[attribute];
        if (index === undefined) {
            log.warn(`Style: in style '${this.name}', no index found in vertex layout for attribute '${attribute}'`);
            return;
        }

        for (let i = 0; i < size; ++i) {
            let v = value.length > i ? value[i] : value;
            this.vertex_template[index + i + offset] = v;
        }
    },

    /*** Style parsing and geometry construction ***/

    // Returns an object to hold feature data (for a tile or other object)
    startData (tile) {
        this.tile_data[tile.key] = {
            vertex_data: null,
            uniforms: null
        };
        return this.tile_data[tile.key];
    },

    // Finalizes an object holding feature data (for a tile or other object)
    endData (tile) {
<<<<<<< HEAD
       var tile_data = this.tile_data[tile.key];
       this.tile_data[tile.key] = null;

       if (tile_data && tile_data.vertex_data && tile_data.vertex_data.vertex_count > 0) {
           // Only keep final byte buffer
           tile_data.vertex_data.end();
           tile_data.vertex_data = tile_data.vertex_data.buffer;
       }
       else {
           tile_data = null; // don't send tile data back if doesn't have geometry
       }

       return Promise.resolve(tile_data);
=======
        if (tile.canceled) {
            Utils.log('warn', `stop tile build because tile was removed: ${tile.key}`);
            return;
        }

        var tile_data = this.tile_data[tile.key];
        if (tile_data && tile_data.vertex_data) {
            // Only keep final byte buffer
            tile_data.vertex_data.end();
            tile_data.vertex_data = tile_data.vertex_data.buffer;
        }
        this.tile_data[tile.key] = null;
        return Promise.resolve(tile_data);
>>>>>>> e636df29
    },

    // Has mesh data for a given tile?
    hasDataForTile (tile_key) {
        return this.tile_data[tile_key] != null;
    },

    addFeature (feature, rule, context) {
        let tile = context.tile;
        if (tile.generation !== this.generation) {
            return;
        }

        if (!this.tile_data[tile.key]) {
            this.startData(tile);
        }

        let style = this.parseFeature.apply(this, arguments); // allow subclasses to pass extra args

        // Skip feature?
        if (!style) {
            return;
        }

        // First feature in this render style?
        if (!this.tile_data[tile.key].vertex_data) {
            this.tile_data[tile.key].vertex_data = this.vertex_layout.createVertexData();
        }

        this.buildGeometry(feature.geometry, style, this.tile_data[tile.key].vertex_data, context);
    },

    buildGeometry (geometry, style, vertex_data, context) {
        if (geometry.type === 'Polygon') {
            this.buildPolygons([geometry.coordinates], style, vertex_data, context);
        }
        else if (geometry.type === 'MultiPolygon') {
            this.buildPolygons(geometry.coordinates, style, vertex_data, context);
        }
        else if (geometry.type === 'LineString') {
            this.buildLines([geometry.coordinates], style, vertex_data, context);
        }
        else if (geometry.type === 'MultiLineString') {
            this.buildLines(geometry.coordinates, style, vertex_data, context);
        }
        else if (geometry.type === 'Point') {
            this.buildPoints([geometry.coordinates], style, vertex_data, context);
        }
        else if (geometry.type === 'MultiPoint') {
            this.buildPoints(geometry.coordinates, style, vertex_data, context);
        }
    },

    parseFeature (feature, rule_style, context) {
        try {
            var style = this.feature_style;

            rule_style = this.preprocess(rule_style);
            if (!rule_style) {
                return;
            }

            // Calculate order if it was not cached
            style.order = this.parseOrder(rule_style.order, context);

            // Feature selection (only if style supports it)
            var selectable = false;
            style.interactive = rule_style.interactive;
            if (this.selection) {
                selectable = StyleParser.evalProp(style.interactive, context);
            }

            // If feature is marked as selectable
            if (selectable) {
                style.selection_color = FeatureSelection.makeColor(feature, context.tile);
            }
            else {
                style.selection_color = FeatureSelection.defaultColor;
            }

            // Subclass implementation
            style = this._parseFeature.apply(this, arguments); // allow subclasses to pass extra args

            return style;
        }
        catch(error) {
            log.error('Style.parseFeature: style parsing error', feature, style, error);
        }
    },

    _parseFeature (feature, rule_style, context) {
        return this.feature_style;
    },

    preprocess (rule_style) {
        // Preprocess first time
        if (!rule_style.preprocessed) {
            rule_style = this._preprocess(rule_style); // optional subclass implementation
            if (!rule_style) {
                return;
            }
            rule_style.preprocessed = true;
        }
        return rule_style;
    },

    // optionally implemented by subclass
    _preprocess (rule_style) {
        return rule_style;
    },

    // Parse an order value
    parseOrder (order, context) {
        // Calculate order if it was not cached
        if (typeof order !== 'number') {
            return StyleParser.calculateOrder(order, context);
        }
        return order;
    },

    // Expand final precision for half-layers (for outlines)
    scaleOrder (order) {
        return order * 2;
    },

    // Parse a color of choose a default if acceptable, return undefined if color missing
    parseColor(color, context) {
        // Need either a color, or a shader block for 'color' or 'filter'
        if (color) {
            return StyleParser.cacheColor(color, context);
        }
        else if (this.shaders.blocks.color || this.shaders.blocks.filter) {
            return StyleParser.defaults.color;
        }
    },

    // Build functions are no-ops until overriden
    buildPolygons () {},
    buildLines () {},
    buildPoints () {},


    /*** GL state and rendering ***/

    setGL (gl) {
        this.gl = gl;
        this.max_texture_size = Texture.getMaxTextureSize(this.gl);
    },

    makeMesh (vertex_data, { uniforms } = {}) {
        return new VBOMesh(this.gl, vertex_data, this.vertex_layout, { uniforms });
    },

    compile () {
        if (!this.gl) {
            throw(new Error(`style.compile(): skipping for ${this.name} because no GL context`));
        }

        if (this.compiling) {
            throw(new Error(`style.compile(): skipping for ${this.name} because style is already compiling`));
        }
        this.compiling = true;
        this.compiled = false;

        // Build defines & for selection (need to create a new object since the first is stored as a reference by the program)
        var defines = this.buildDefineList();
        if (this.selection) {
            var selection_defines = Object.assign({}, defines);
            selection_defines.TANGRAM_FEATURE_SELECTION = true;
        }

        // Get any custom code blocks, uniform dependencies, etc.
        var blocks = (this.shaders && this.shaders.blocks);
        var block_scopes = (this.shaders && this.shaders.block_scopes);
        var uniforms = (this.shaders && this.shaders.uniforms);

        // accept a single extension, or an array of extensions
        var extensions = (this.shaders && this.shaders.extensions);
        if (typeof extensions === 'string') {
            extensions = [extensions];
        }

        // Create shaders
        try {
            this.program = new ShaderProgram(
                this.gl,
                shaderSources[this.vertex_shader_key],
                shaderSources[this.fragment_shader_key],
                {
                    name: this.name,
                    defines,
                    uniforms,
                    blocks,
                    block_scopes,
                    extensions
                }
            );
            this.program.compile();

            if (this.selection) {
                this.selection_program = new ShaderProgram(
                    this.gl,
                    shaderSources[this.vertex_shader_key],
                    shaderSources['gl/shaders/selection_fragment'],
                    {
                        name: (this.name + ' (selection)'),
                        defines: selection_defines,
                        uniforms,
                        blocks,
                        block_scopes,
                        extensions
                    }
                );
                this.selection_program.compile();
            }
            else {
                this.selection_program = null;
            }
        }
        catch(error) {
            this.compiling = false;
            this.compiled = false;
            throw(new Error(`style.compile(): style ${this.name} error:`, error));
        }

        this.compiling = false;
        this.compiled = true;
    },

    // Add a shader block
    addShaderBlock (key, block, scope = null) {
        this.shaders.blocks = this.shaders.blocks || {};
        this.shaders.blocks[key] = this.shaders.blocks[key] || [];
        this.shaders.blocks[key].push(block);

        this.shaders.block_scopes = this.shaders.block_scopes || {};
        this.shaders.block_scopes[key] = this.shaders.block_scopes[key] || [];
        this.shaders.block_scopes[key].push(scope);
    },

    // Remove all shader blocks for key
    removeShaderBlock (key) {
        if (this.shaders.blocks) {
            this.shaders.blocks[key] = null;
        }
    },

    replaceShaderBlock (key, block, scope = null) {
        this.removeShaderBlock(key);
        this.addShaderBlock(key, block, scope);
    },

    /** TODO: could probably combine and generalize this with similar method in ShaderProgram
     * (list of define objects that inherit from each other)
     */
    buildDefineList () {
        // Add any custom defines to built-in style defines
        var defines = {}; // create a new object to avoid mutating a prototype value that may be shared with other styles
        if (this.defines != null) {
            for (var d in this.defines) {
                defines[d] = this.defines[d];
            }
        }
        if (this.shaders != null && this.shaders.defines != null) {
            for (d in this.shaders.defines) {
                defines[d] = this.shaders.defines[d];
            }
        }
        return defines;

    },

    // Setup any GL state for rendering
    setup () {
        this.setUniforms();
        this.material.setupProgram(ShaderProgram.current);
    },

    // Set style uniforms on currently bound program
    setUniforms () {
        var program = ShaderProgram.current;
        if (!program) {
            return;
        }

        program.setUniforms(this.shaders && this.shaders.uniforms, true); // reset texture unit to 0
    },

    // Render state settings by blend mode
    render_states: {
        opaque: { depth_test: true, depth_write: true },
        add: { depth_test: true, depth_write: false },
        multiply: { depth_test: true, depth_write: false },
        inlay: { depth_test: true, depth_write: false },
        overlay: { depth_test: false, depth_write: false }
    },

    // Default sort order for blend modes
    default_blend_orders: {
        opaque: 0,
        add: 1,
        multiply: 2,
        inlay: 3,
        overlay: 4
    },

    // Comparison function for sorting styles by blend
    blendOrderSort (a, b) {
        // opaque always comes first
        if (a.blend === 'opaque' || b.blend === 'opaque') {
            if (a.blend === 'opaque' && b.blend === 'opaque') { // if both are opaque
                return a.name < b.name ? -1 : 1; // use name as tie breaker
            }
            else if (a.blend === 'opaque') {
                return -1; // only `a` was opaque
            }
            else {
                return 1; // only `b` was opaque
            }
        }

        // use explicit blend order if possible
        if (a.blend_order < b.blend_order) {
            return -1;
        }
        else if (a.blend_order > b.blend_order) {
            return 1;
        }

        // if blend orders are equal, use default order by blend mode
        if (Style.default_blend_orders[a.blend] < Style.default_blend_orders[b.blend]) {
            return -1;
        }
        else if (Style.default_blend_orders[a.blend] > Style.default_blend_orders[b.blend]) {
            return 1;
        }

        return a.name < b.name ? -1 : 1; // use name as tie breaker
    },

    update () {
        // Style-specific animation
        // if (typeof this.animation === 'function') {
        //     this.animation();
        // }
    }

};<|MERGE_RESOLUTION|>--- conflicted
+++ resolved
@@ -107,7 +107,11 @@
 
     // Finalizes an object holding feature data (for a tile or other object)
     endData (tile) {
-<<<<<<< HEAD
+        if (tile.canceled) {
+            Utils.log('warn', `stop tile build because tile was removed: ${tile.key}`);
+            return;
+        }
+
        var tile_data = this.tile_data[tile.key];
        this.tile_data[tile.key] = null;
 
@@ -121,21 +125,6 @@
        }
 
        return Promise.resolve(tile_data);
-=======
-        if (tile.canceled) {
-            Utils.log('warn', `stop tile build because tile was removed: ${tile.key}`);
-            return;
-        }
-
-        var tile_data = this.tile_data[tile.key];
-        if (tile_data && tile_data.vertex_data) {
-            // Only keep final byte buffer
-            tile_data.vertex_data.end();
-            tile_data.vertex_data = tile_data.vertex_data.buffer;
-        }
-        this.tile_data[tile.key] = null;
-        return Promise.resolve(tile_data);
->>>>>>> e636df29
     },
 
     // Has mesh data for a given tile?
