--- conflicted
+++ resolved
@@ -82,19 +82,12 @@
         style.join = feature_style.join;
 
         style.outline = style.outline || {};
-<<<<<<< HEAD
-        if (feature_style.outline) {
-            style.outline.color = StyleParser.parseColor(feature_style.outline.color, context);
-            style.outline.width = StyleParser.parseDistance(feature_style.outline.width, context);
-            style.outline.tile_edges = feature_style.outline.tile_edges;
-            style.outline.cap = feature_style.outline.cap || feature_style.cap;
-            style.outline.join = feature_style.outline.join || feature_style.join;
-=======
         if (rule_style.outline) {
             style.outline.color = StyleParser.parseColor(rule_style.outline.color, context);
             style.outline.width = StyleParser.parseDistance(rule_style.outline.width, context);
             style.outline.tile_edges = rule_style.outline.tile_edges;
->>>>>>> 6d22c8fc
+            style.outline.cap = rule_style.outline.cap || rule_style.cap;
+            style.outline.join = rule_style.outline.join || rule_style.join;
         }
         else {
             style.outline.color = null;
