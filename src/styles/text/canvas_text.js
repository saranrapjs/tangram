import Utils from '../../utils/utils';
import Texture from '../../gl/texture';
<<<<<<< HEAD
import FontManager from './font_manager';
=======
import debugSettings from '../../utils/debug_settings';

import FontFaceObserver from 'fontfaceobserver';
>>>>>>> afdb0fa6

export default class CanvasText {

    constructor () {
        this.canvas = document.createElement('canvas');
        this.canvas.style.backgroundColor = 'transparent'; // render text on transparent background
        this.context = this.canvas.getContext('2d');
        this.text_buffer = 8; // pixel padding around text
    }

    resize (width, height) {
        this.canvas.width = width;
        this.canvas.height = height;
        this.context.clearRect(0, 0, width, height);
    }

    // Set font style params for canvas drawing
    setFont ({ font_css, fill, stroke, stroke_width, px_size }) {
        this.px_size = px_size;
        let ctx = this.context;

<<<<<<< HEAD
        ctx.font = font_css;
        if (stroke && stroke_width > 0) {
=======
        if (stroke) {
>>>>>>> afdb0fa6
            ctx.strokeStyle = stroke;
            ctx.lineWidth = stroke_width;
        }
        ctx.fillStyle = fill;

        ctx.font = font_css;
        ctx.miterLimit = 2;
    }

    textSizes (texts) {
        return FontManager.loadFonts().then(() => {
            for (let style in texts) {
                let text_infos = texts[style];
                let first = true;

                for (let text in text_infos) {
                    // Use cached size, or compute via canvas
                    if (!CanvasText.text_cache[style] || !CanvasText.text_cache[style][text]) {
                        let text_settings = text_infos[text].text_settings;
                        if (first) {
                            this.setFont(text_settings);
                            first = false;
                        }

                        CanvasText.text_cache[style] = CanvasText.text_cache[style] || {};
                        CanvasText.text_cache[style][text] =
                            this.textSize(text, text_settings.transform, text_settings.text_wrap);
                        CanvasText.cache_stats.misses++;
                    }
                    else {
                        CanvasText.cache_stats.hits++;
                    }

                    // Only send text sizes back to worker (keep computed text line info
                    // on main thread, for future rendering)
                    text_infos[text].size = CanvasText.text_cache[style][text].size;
                }
            }

            return texts;
        });
    }

    // Computes width and height of text based on current font style
    // Includes word wrapping, returns size info for whole text block and individual lines
    textSize (text, transform, text_wrap) {
        let str = this.applyTextTransform(text, transform);
        let ctx = this.context;
        let buffer = this.text_buffer * Utils.device_pixel_ratio;
        let leading = 2 * Utils.device_pixel_ratio; // make configurable and/or use Canvas TextMetrics when available
        let line_height = this.px_size + leading; // px_size already in device pixels

        // Word wrapping
        // Line breaks can be caused by:
        //  - implicit line break when a maximum character threshold is exceeded per line (text_wrap)
        //  - explicit line break in the label text (\n)
        let words;
        if (typeof text_wrap === 'number') {
            words = str.split(' '); // split words on spaces
        }
        else {
            words = [str]; // no max line word wrapping (but new lines will still be in effect)
        }
        let new_line_template = { width: 0, chars: 0, text: '' };
        let line = Object.assign({}, new_line_template); // current line
        let lines = []; // completed lines
        let max_width = 0; // max width to fit all lines

        // add current line buffer to completed lines, optionally start new line
        function addLine (new_line) {
            line.text = line.text.trim();
            if (line.text.length > 0) {
                line.width = ctx.measureText(line.text).width;
                max_width = Math.max(max_width, Math.ceil(line.width));
                lines.push(line);
            }
            if (new_line) {
                line = Object.assign({}, new_line_template);
            }
        }

        // First iterate on space-break groups (will be one if max line length off), then iterate on line-break groups
        for (let w=0; w < words.length; w++) {
            let breaks = words[w].split('\n'); // split on line breaks

            for (let n=0; n < breaks.length; n++) {
                let word = breaks[n];

                // if adding current word would overflow, add a new line instead
                if (line.chars + word.length > text_wrap && line.chars > 0) {
                    addLine(true);
                }

                // add current word (plus space)
                line.chars += word.length + 1;
                line.text += word + ' ';

                // if line breaks present, add new line (unless on last line)
                if (breaks.length > 1 && n < breaks.length - 1) {
                    addLine(true);
                }
            }
        }
        addLine(false);

        // Final dimensions of text
        let height = lines.length * line_height;

        let collision_size = [
            max_width / Utils.device_pixel_ratio,
            height / Utils.device_pixel_ratio
        ];

        let texture_size = [
            max_width + buffer * 2,
            height + buffer * 2
        ];

        let logical_size = texture_size.map(v => v / Utils.device_pixel_ratio);

        // Returns lines (w/per-line info for drawing) and text's overall bounding box + canvas size
        return {
            lines,
            size: { collision_size, texture_size, logical_size, line_height }
        };
    }

    // Draw one or more lines of text at specified location, adjusting for buffer and baseline
    drawText (lines, [x, y], size, { stroke, stroke_width, transform, align }) {
        align = align || 'center';

        for (let line_num=0; line_num < lines.length; line_num++) {
            let line = lines[line_num];
            let str = this.applyTextTransform(line.text, transform);
            let buffer = this.text_buffer * Utils.device_pixel_ratio;
            let texture_size = size.texture_size;
            let line_height = size.line_height;

            // Text alignment
            let tx;
            if (align === 'left') {
                tx = x + buffer;
            }
            else if (align === 'center') {
                tx = x + texture_size[0]/2 - line.width/2;
            }
            else if (align === 'right') {
                tx = x + texture_size[0] - line.width - buffer;
            }

            // In the absence of better Canvas TextMetrics (not supported by browsers yet),
            // 0.75 buffer produces a better approximate vertical centering of text
            let ty = y + buffer * 0.75 + (line_num + 1) * line_height;

            if (stroke && stroke_width > 0) {
                this.context.strokeText(str, tx, ty);
            }
            this.context.fillText(str, tx, ty);
        }

        // Draw bounding boxes for debugging
        if (debugSettings.draw_label_collision_boxes) {
            this.context.save();

            let dpr = Utils.device_pixel_ratio;
            let buffer = dpr * this.text_buffer;
            let collision_size = size.collision_size;
            let lineWidth = 2;

            this.context.strokeStyle = 'blue';
            this.context.lineWidth = lineWidth;
            this.context.strokeRect(x + buffer, y + buffer, dpr * collision_size[0], dpr * collision_size[1]);

            this.context.restore();
        }

        if (debugSettings.draw_label_texture_boxes) {
            this.context.save();

            let texture_size = size.texture_size;
            let lineWidth = 2;

            this.context.strokeStyle = 'green';
            this.context.lineWidth = lineWidth;
            // stroke is applied internally, so the outer border is the edge of the texture
            this.context.strokeRect(x + lineWidth, y + lineWidth, texture_size[0] - 2 * lineWidth, texture_size[1] - 2 * lineWidth);

            this.context.restore();
        }
    }

    rasterize (texts, texture_size) {
        for (let style in texts) {
            let text_infos = texts[style];
            let first = true;

            for (let text in text_infos) {
                let info = text_infos[text];
                let text_settings = info.text_settings;
                let lines = CanvasText.text_cache[style][text].lines; // get previously computed lines of text

                if (first) {
                    this.setFont(text_settings);
                    first = false;
                }

                // each alignment needs to be rendered separately
                for (let align in info.align) {
                    this.drawText(lines, info.align[align].texture_position, info.size, {
                        stroke: text_settings.stroke,
                        stroke_width: text_settings.stroke_width,
                        transform: text_settings.transform,
                        align: align
                    });

                    info.align[align].texcoords = Texture.getTexcoordsForSprite(
                        info.align[align].texture_position,
                        info.size.texture_size,
                        texture_size
                    );
                }
            }
        }
    }

    // Place text labels within an atlas of the given max size
    setTextureTextPositions (texts, max_texture_size) {
        // Find widest label
        let widest = 0;
        for (let style in texts) {
            let text_infos = texts[style];
            for (let text in text_infos) {
                let size = text_infos[text].size.texture_size;
                if (size[0] > widest) {
                    widest = size[0];
                }
            }
        }

        // Layout labels, stacked in columns
        let cx = 0, cy = 0; // current x/y position in atlas
        let height = 0;     // overall atlas height
        for (let style in texts) {
            let text_infos = texts[style];

            for (let text in text_infos) {
                let text_info = text_infos[text];
                // rendered size is same for all alignments
                let size = text_info.size.texture_size;

                // but each alignment needs to be rendered separately
                for (let align in text_info.align) {
                    if (cy + size[1] < max_texture_size) {
                        text_info.align[align].texture_position = [cx, cy]; // add label to current column
                        cy += size[1];
                        if (cy > height) {
                            height = cy;
                        }
                    }
                    else { // start new column if taller than texture
                        cx += widest;
                        cy = 0;
                        text_info.align[align].texture_position = [cx, cy];
                    }
                }
            }
        }

        return [cx + widest, height]; // overall atlas size
    }

    // Called before rasterization
    applyTextTransform (text, transform) {
        if (transform === 'capitalize') {
            return text.replace(/\w\S*/g, function (txt) {
                return txt.charAt(0).toUpperCase() + txt.substr(1);
            });
        }
        else if (transform === 'uppercase') {
            return text.toUpperCase();
        }
        else if (transform === 'lowercase') {
            return text.toLowerCase();
        }
        return text;
    }

    // Convert font CSS-style size ('12px', '14pt', '1.5em', etc.) to pixel size (adjusted for device pixel ratio)
    // Defaults units to pixels if not specified
    static fontPixelSize (size) {
        if (size == null) {
            return;
        }
        size = (typeof size === 'string') ? size : String(size); // need a string for regex

        let [, px_size, units] = size.match(CanvasText.font_size_re) || [];
        units = units || 'px';

        if (units === "em") {
            px_size *= 16;
        } else if (units === "pt") {
            px_size /= 0.75;
        } else if (units === "%") {
            px_size /= 6.25;
        }

        px_size = parseFloat(px_size);
        px_size *= Utils.device_pixel_ratio;
        return px_size;
    }

}

// Extract font size and units
CanvasText.font_size_re = /((?:[0-9]*\.)?[0-9]+)\s*(px|pt|em|%)?/;

// Cache sizes of rendered text
CanvasText.text_cache = {}; // by text style, then text string
CanvasText.cache_stats = { hits: 0, misses: 0 };<|MERGE_RESOLUTION|>--- conflicted
+++ resolved
@@ -1,12 +1,7 @@
 import Utils from '../../utils/utils';
 import Texture from '../../gl/texture';
-<<<<<<< HEAD
 import FontManager from './font_manager';
-=======
 import debugSettings from '../../utils/debug_settings';
-
-import FontFaceObserver from 'fontfaceobserver';
->>>>>>> afdb0fa6
 
 export default class CanvasText {
 
@@ -28,12 +23,7 @@
         this.px_size = px_size;
         let ctx = this.context;
 
-<<<<<<< HEAD
-        ctx.font = font_css;
         if (stroke && stroke_width > 0) {
-=======
-        if (stroke) {
->>>>>>> afdb0fa6
             ctx.strokeStyle = stroke;
             ctx.lineWidth = stroke_width;
         }
