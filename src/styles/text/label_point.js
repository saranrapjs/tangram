--- conflicted
+++ resolved
@@ -16,18 +16,9 @@
         let merc_width = Utils.pixelToMercator(this.size.text_size[0]);
         let merc_height = Utils.pixelToMercator(this.size.text_size[1]);
 
-<<<<<<< HEAD
-        let bbox = [
-            this.position[0] + this.offset[0] - half_merc_width,
-            this.position[1] + this.offset[1] - half_merc_height,
-            this.position[0] + this.offset[0] + half_merc_width,
-            this.position[1] + this.offset[1] + half_merc_height
-        ];
-=======
-        let obb = new OBB(this.position[0], this.position[1], 0.0, merc_width, merc_height);
+        let obb = new OBB(this.position[0] + this.offset[0], this.position[1] + this.offset[1], 0.0, merc_width, merc_height);
         let aabb = obb.getExtent();
         aabb.obb = obb;
->>>>>>> 40490b04
 
         return aabb;
     }
