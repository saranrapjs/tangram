--- conflicted
+++ resolved
@@ -25,7 +25,6 @@
     varying vec2 v_texcoord;
 #endif
 
-<<<<<<< HEAD
 #ifdef TANGRAM_MODEL_POSITION_VARYING
     varying vec4 v_model_position;
 #endif
@@ -34,8 +33,6 @@
     varying vec4 v_lighting;
 #endif
 
-=======
->>>>>>> 7b20aa0e
 #pragma tangram: camera
 #pragma tangram: material
 #pragma tangram: lighting
@@ -47,31 +44,27 @@
 
     vec4 color = v_color;
 
-<<<<<<< HEAD
     // Get value from raster tile texture
     #ifdef TANGRAM_RASTER_TEXTURE
         vec4 raster = texture2D(u_raster_texture, v_model_position.xy);
+    #endif
 
-        #ifdef TANGRAM_RASTER_TEXTURE_COLOR
-            // note: vertex color is multiplied to tint texture color
-            color *= raster;
-        #endif
+    #ifdef TANGRAM_RASTER_TEXTURE_COLOR
+        // note: vertex color is multiplied to tint texture color
+        color *= raster;
+    #endif
+
+    #if defined(TANGRAM_LIGHTING_FRAGMENT)
+        // Fragment lighting
+        vec3 normal = TANGRAM_NORMAL;
+
+        // Apply normal from raster tile
+        // TODO: precedence / disambiguation between raster tile and material normals?
         #ifdef TANGRAM_RASTER_TEXTURE_NORMAL
             normal = normalize(raster.rgb * 2. - 1.);
         #endif
-    #endif
 
-    // Apply normal from material
-    #ifdef TANGRAM_MATERIAL_NORMAL_TEXTURE
-        calculateNormal(normal);
-    #endif
-=======
-    #if defined(TANGRAM_LIGHTING_FRAGMENT)
-        // Fragment lighting
->>>>>>> 7b20aa0e
-
-        vec3 normal = TANGRAM_NORMAL;
-
+        // Apply normal from material
         #ifdef TANGRAM_MATERIAL_NORMAL_TEXTURE
             calculateNormal(normal);
         #endif
