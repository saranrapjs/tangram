uniform vec2 u_resolution;
uniform vec2 u_aspect;
uniform mat4 u_meter_view;
uniform float u_meters_per_pixel;
uniform float u_time;

varying vec3 v_color;
varying vec4 v_position_world;

#if !defined(LIGHTING_VERTEX)
    varying vec4 v_position;
    varying vec3 v_normal;
#else
    varying vec3 v_lighting;
#endif

const float light_ambient = 0.5;

// Imported functions
#pragma glslify: calculateLighting = require(./modules/lighting)

#pragma tangram: globals

void main (void) {
    vec3 color = v_color;

    #if !defined(LIGHTING_VERTEX) // default to per-pixel lighting
<<<<<<< HEAD
        color = lighting(
            v_position, v_normal, v_color,
            // vec4(0., 0., 150. * u_meters_per_pixel, 1.), // location of point light (in pixels above ground)
            // distortion away from screen origin
            vec4(400. * u_meters_per_pixel, -200. * u_meters_per_pixel, 150. * u_meters_per_pixel, 1.), // location of point light (in pixels above ground)
=======
        vec3 lighting = calculateLighting(
            v_position, v_normal, /*color*/ vec3(1.),
            vec4(0., 0., 150. * u_meters_per_pixel, 1.), // location of point light (in pixels above ground)
>>>>>>> 8d448aea
            vec4(0., 0., 50. * u_meters_per_pixel, 1.), // location of point light for 'night' mode (in pixels above ground)
            vec3(0.2, 0.7, -0.5), // direction of light for flat shading
            light_ambient);
    #else
        vec3 lighting = v_lighting;
    #endif

    // Apply lighting to color (can be overriden by transforms)
    color *= lighting;

    #pragma tangram: fragment

        // color = vec3(v_position);
        // color = vec3(v_normal);
        // color = vec3(v_color);
        // color = vec3(u_meters_per_pixel);

    gl_FragColor = vec4(color, 1.0);
}<|MERGE_RESOLUTION|>--- conflicted
+++ resolved
@@ -25,17 +25,9 @@
     vec3 color = v_color;
 
     #if !defined(LIGHTING_VERTEX) // default to per-pixel lighting
-<<<<<<< HEAD
-        color = lighting(
-            v_position, v_normal, v_color,
-            // vec4(0., 0., 150. * u_meters_per_pixel, 1.), // location of point light (in pixels above ground)
-            // distortion away from screen origin
-            vec4(400. * u_meters_per_pixel, -200. * u_meters_per_pixel, 150. * u_meters_per_pixel, 1.), // location of point light (in pixels above ground)
-=======
         vec3 lighting = calculateLighting(
             v_position, v_normal, /*color*/ vec3(1.),
             vec4(0., 0., 150. * u_meters_per_pixel, 1.), // location of point light (in pixels above ground)
->>>>>>> 8d448aea
             vec4(0., 0., 50. * u_meters_per_pixel, 1.), // location of point light for 'night' mode (in pixels above ground)
             vec3(0.2, 0.7, -0.5), // direction of light for flat shading
             light_ambient);
