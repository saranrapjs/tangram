--- conflicted
+++ resolved
@@ -17,14 +17,9 @@
 
 import log from 'loglevel';
 import glMatrix from 'gl-matrix';
-<<<<<<< HEAD
-var mat4 = glMatrix.mat4;
-var mat3 = glMatrix.mat3;
-var vec3 = glMatrix.vec3;
-=======
 let mat4 = glMatrix.mat4;
+let mat3 = glMatrix.mat3;
 let vec3 = glMatrix.vec3;
->>>>>>> df96a785
 
 // Global setup
 if (Utils.isMainThread) {
