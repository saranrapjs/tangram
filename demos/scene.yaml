--- conflicted
+++ resolved
@@ -4,37 +4,29 @@
     perspective:
         type: perspective
         focal_length: [[16, 2], [17, 2.5], [18, 3], [19, 4], [20, 6]] # pairs of [zoom, focal len]
-        vanishing_point: [0, 0] # relative to center of screen, in pixels
+        vanishing_point: [0, -500] # relative to center of screen, in pixels
+        active: true
 
     isometric:
         type: isometric
         axis: [0, 1]
-        active: true
+        active: false
 
     flat:
         type: flat
         active: false
 
 lights:
-    # directional1:
-    #     type: directional
-    #     # direction: [.1, .5, -1] #[0.1, 0.1, -1]
-    #     direction: [0.1, 0.1, -1]
-    #     diffuse: 1.
-    #     ambient: .1
-    point1:
-        type: point
-        position: [0px, 0px, 100px]
-        origin: ground
-        diffuse: 1.5
-        ambient: 0
+    directional1:
+        type: directional
+        direction: [.1, .5, -1] #[0.1, 0.1, -1]
+        diffuse: .2
+        ambient: 1.1
 
 scene:
     background:
         color: '#9dc3de'
 
-<<<<<<< HEAD
-=======
 textures:
     pois:
         url: images/poi_icons_32.png
@@ -210,49 +202,16 @@
     #     type: TopoJSON
     #     url: https://gist.githubusercontent.com/mbostock/4090846/raw/c899e3d4f3353924e495667c842f54a07090cfab/us.json
 
->>>>>>> e15d9a8f
 layers:
+
     earth:
         data: { source: osm }
         draw:
             polygons:
+                style: flat
                 order: 0
                 color: '#f0ebeb'
 
-<<<<<<< HEAD
-    # landuse:
-    #     data: { source: osm }
-    #     filter:
-    #         name: true
-    #         # show smaller landuse areas at higher zooms
-    #         any:
-    #             - { $zoom: { min: 9 }, area: { min: 10000000 } }
-    #             - { $zoom: { min: 10 }, area: { min: 3300000 } }
-    #             - { $zoom: { min: 12 }, area: { min: 1000000 } }
-    #             - { $zoom: { min: 13 }, area: { min: 10000 } }
-    #             - { $zoom: { min: 15 } }
-    #     draw:
-    #         polygons:
-    #             order: 1
-    #             interactive: true
-    #             style: flat
-    #     green:
-    #         filter: { kind: [park, graveyard, cemetery, forest, recreation_ground] }
-    #         draw:
-    #             polygons:
-    #                 order: 2
-    #                 color: '#bddec5'
-    #     blue:
-    #         filter: { kind: [commercial, industrial] }
-    #         draw:
-    #             polygons:
-    #                 color: '#C0CDCD'
-    #     orange:
-    #         filter: { kind: [university] }
-    #         draw:
-    #             polygons:
-    #                 color: '#D9CFC3'
-=======
     landuse:
         data: { source: osm }
         filter:
@@ -284,7 +243,6 @@
             draw:
                 polygons:
                     color: '#D9CFC3'
->>>>>>> e15d9a8f
 
     water:
         data: { source: osm }
@@ -299,6 +257,7 @@
         draw:
             polygons:
                 interactive: true
+                style: flat
                 order: 3
                 color: '#9dc3de'
 
@@ -308,92 +267,9 @@
             not: { kind: [rail] }
         draw:
             lines:
-                # style: flat_lines
-                color: '#999'
+                style: flat_lines
+                color: white
                 width: 12
-<<<<<<< HEAD
-                # order: function () { return feature.sort_key + 5; }
-                order: 50
-                # outline:
-                #     color: '#666'
-                #     width: [[15, 0], [16, 2]]
-                #     order: 4 # put all outlines below all roads (for now)
-                extrude: 50
-
-        # rounded:
-        #     filter: { $zoom: { min: 18 } }
-        #     draw:
-        #         lines:
-        #             cap: round
-
-        # highway:
-        #     filter: { kind: highway }
-        #     draw:
-        #         lines:
-        #             color: '#D16768'
-        #             width: [[14, 2px], [15, 12]]
-        #             outline:
-        #                 width: [[14, 0], [15, 2]]
-        #     link:
-        #         filter: { is_link: yes }
-        #         draw:
-        #             lines:
-        #                 color: '#aaa'
-        #                 width: [[13, 0], [14, 12]]
-        # major_road:
-        #     filter: { kind: major_road, $zoom: { min: 10 } }
-        #     draw:
-        #         lines:
-        #             width: [[10, 0], [13, 2px], [14, 2px], [16, 12]]
-        #             outline:
-        #                 width: [[16, 0], [17, 1]]
-        # minor_road:
-        #     filter: { kind: minor_road }
-        #     draw:
-        #         lines:
-        #             width: [[13, 0px], [14, 1px], [15, 8]]
-        #             outline:
-        #                 width: [[17, 0], [18, 1]]
-        # paths:
-        #     filter: { kind: path }
-        #     draw:
-        #         lines:
-        #             color: '#bbb'
-        #             width: [[15, 0px], [18, 2px]]
-        #             outline:
-        #                 width: 0
-        # airports:
-        #     filter: { aeroway: true }
-        #     draw:
-        #         lines:
-        #             color: '#ddd'
-        #             outline:
-        #                 width: 0
-
-        #     taxiways:
-        #         filter: { aeroway: taxiway }
-        #         draw:
-        #             lines:
-        #                 width: [[13, 0px], [14, 2px], [17, 10px]]
-
-        #     runways:
-        #         filter: { aeroway: runway }
-        #         draw:
-        #             lines:
-        #                 color: [[13, '#FFE4B5'], [16, white]]
-        #                 width: [[11, 3px], [12, 5px], [13, 10px], [15, 75]]
-        #                 order: 39
-        #                 cap: square
-        #                 outline:
-        #                     color: orange
-        #                     width: [[11, 0px], [12, 1px], [13, 2px], [15, 12.5]]
-        #                     order: 38
-
-    # buildings:
-    #     data: { source: osm }
-    #     filter: { $zoom: { min: 14 } }
-
-=======
                 order: function () { return feature.sort_key + 5; }
                 outline:
                     color: [[16, '#999'], [18, '#aaa']]
@@ -564,7 +440,6 @@
             small:
                 filter: { highway: [residential, unclassified], $zoom: { max: 15 } }
                 visible: false
->>>>>>> e15d9a8f
 
     poi_icons:
         data: { source: osm, layer: pois }
